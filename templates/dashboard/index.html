{% extends "layouts/dashboard.html" %}
{% load static %}
{% load i18n %}
{% load humanize %}

{% block title_page %}{% trans "Dashboard" %}{% endblock title_page %}
{% block toolbar_title %}
    <i class="ki-duotone ki-element-11 fs-1 text-primary me-2">
        <span class="path1"></span>
        <span class="path2"></span>
        <span class="path3"></span>
        <span class="path4"></span>
    </i>
    {% trans "Dashboard" %}
{% endblock %}

{% block extra_css %}
    <style>
        /* Hero KPI Cards */
        .hero-kpi-card {
            background: linear-gradient(135deg, #00A3FF 0%, #0070C0 100%);
            border-radius: 1rem;
            padding: 2rem;
            color: white;
            border: none;
            position: relative;
            overflow: hidden;
            min-height: 140px;
            box-shadow: 0 10px 30px rgba(0,0,0,0.1);
            transition: all 0.3s ease;
        }

        .hero-kpi-card:hover {
            transform: translateY(-5px);
            box-shadow: 0 20px 40px rgba(0,0,0,0.15);
        }

        .hero-kpi-card.gradient-success {
            background: linear-gradient(135deg, #50CD89 0%, #47BE7D 100%);
        }

        .hero-kpi-card.gradient-primary {
            background: linear-gradient(135deg, #00A3FF 0%, #0070C0 100%);
        }

        .hero-kpi-card.gradient-warning {
            background: linear-gradient(135deg, #FFC700 0%, #F1BC00 100%);
        }

        .hero-kpi-card.gradient-danger {
            background: linear-gradient(135deg, #F1416C 0%, #E4314E 100%);
        }

        .hero-kpi-content {
            display: flex;
            align-items: center;
            gap: 1.5rem;
            position: relative;
            z-index: 2;
        }

        .hero-kpi-icon {
            font-size: 3rem;
            opacity: 0.9;
        }

        .hero-kpi-value {
            font-size: 2.5rem;
            font-weight: 700;
            margin-bottom: 0.5rem;
        }

        .hero-kpi-label {
            font-size: 1.1rem;
            opacity: 0.9;
            margin-bottom: 0.5rem;
        }

        .hero-kpi-trend {
            font-size: 0.9rem;
            opacity: 0.8;
        }

        /* Enhanced KPI Cards */
        .enhanced-kpi-card {
            background: white;
            border-radius: 1rem;
            padding: 0;
            border: none;
            box-shadow: 0 4px 15px rgba(0,0,0,0.08);
            transition: all 0.3s ease;
            overflow: hidden;
            height: 100%;
        }

        .enhanced-kpi-card:hover {
            transform: translateY(-2px);
            box-shadow: 0 8px 25px rgba(0,0,0,0.12);
        }

        .enhanced-kpi-header {
            display: flex;
            justify-content: space-between;
            align-items: center;
            padding: 1.5rem 1.5rem 0;
        }

        .enhanced-kpi-icon {
            width: 50px;
            height: 50px;
            border-radius: 0.75rem;
            display: flex;
            align-items: center;
            justify-content: center;
            font-size: 1.5rem;
        }

        .enhanced-kpi-icon.primary {
            background: rgba(0, 163, 255, 0.1);
            color: #00A3FF;
        }

        .enhanced-kpi-icon.danger {
            background: rgba(241, 65, 108, 0.1);
            color: #F1416C;
        }

        .enhanced-kpi-icon.success {
            background: rgba(80, 205, 137, 0.1);
            color: #50CD89;
        }

        .enhanced-kpi-icon.warning {
            background: rgba(255, 199, 0, 0.1);
            color: #FFC700;
        }

        .enhanced-kpi-icon.info {
            background: rgba(114, 57, 234, 0.1);
            color: #7239EA;
        }

        .enhanced-kpi-badge {
            font-size: 0.75rem;
            font-weight: 600;
            padding: 0.25rem 0.75rem;
            border-radius: 0.5rem;
        }

        .enhanced-kpi-badge.primary {
            background: rgba(0, 163, 255, 0.1);
            color: #00A3FF;
        }

        .enhanced-kpi-badge.danger {
            background: rgba(241, 65, 108, 0.1);
            color: #F1416C;
        }

        .enhanced-kpi-badge.success {
            background: rgba(80, 205, 137, 0.1);
            color: #50CD89;
        }

        .enhanced-kpi-badge.warning {
            background: rgba(255, 199, 0, 0.1);
            color: #FFC700;
        }

        .enhanced-kpi-body {
            padding: 1rem 1.5rem;
        }

        .enhanced-kpi-value {
            font-size: 2rem;
            font-weight: 700;
            color: #181C32;
            margin-bottom: 0.5rem;
        }

        .enhanced-kpi-label {
            font-size: 0.9rem;
            font-weight: 600;
            color: #7E8299;
            margin-bottom: 0.25rem;
        }

        .enhanced-kpi-subtitle {
            font-size: 0.8rem;
            color: #A1A5B7;
        }

        .enhanced-kpi-footer {
            padding: 0 1.5rem 1.5rem;
        }

        .enhanced-kpi-change {
            font-size: 0.8rem;
            font-weight: 500;
            display: flex;
            align-items: center;
            gap: 0.25rem;
        }

        .enhanced-kpi-change.positive {
            color: #50CD89;
        }

        .enhanced-kpi-change.negative {
            color: #F1416C;
        }

        .enhanced-kpi-change.neutral {
            color: #FFC700;
        }

        /* Navigation Cards Carousel */
        .navigation-carousel {
            position: relative;
            margin-bottom: 2.5rem;
            padding: 0 3rem;
        }

        .navigation-cards-container {
            overflow: hidden;
            position: relative;
            padding: 0.5rem 0;
            max-width: 100%;
        }

        .navigation-cards {
            display: flex;
            gap: 1.5rem;
            transition: transform 0.3s ease;
        }

        .nav-card {
            min-width: 200px;
            background: white;
            border-radius: 0.75rem;
            padding: 1.5rem 1.25rem;
            cursor: pointer;
            transition: all 0.3s ease;
            box-shadow: 0 0 20px 0 rgba(76, 87, 125, 0.02);
            border: 1px solid #E4E6EF;
            text-align: center;
            flex-shrink: 0;
        }

        .nav-card:hover {
            transform: translateY(-3px);
            box-shadow: 0 0 30px 0 rgba(76, 87, 125, 0.1);
            border-color: #00A3FF;
        }

        .nav-card.active {
            background: linear-gradient(135deg, #00A3FF 0%, #0070C0 100%);
            border-color: #00A3FF;
            color: white;
            box-shadow: 0 0 30px 0 rgba(0, 163, 255, 0.3);
        }

        .nav-card.active .nav-card-title,
        .nav-card.active .nav-card-count {
            color: white;
        }

        .nav-card-icon {
            font-size: 2.5rem;
            margin-bottom: 0.75rem;
            display: inline-block;
        }

        .nav-card-title {
            font-size: 0.875rem;
            font-weight: 600;
            color: #181C32;
            margin-bottom: 0.25rem;
        }

        .nav-card-count {
            font-size: 0.75rem;
            color: #7E8299;
            font-weight: 500;
        }

        .carousel-nav {
            position: absolute;
            top: 50%;
            transform: translateY(-50%);
            background: white;
            border: 1px solid #E4E6EF;
            border-radius: 50%;
            width: 45px;
            height: 45px;
            display: flex;
            align-items: center;
            justify-content: center;
            cursor: pointer;
            transition: all 0.2s;
            z-index: 10;
            box-shadow: 0 0 20px 0 rgba(76, 87, 125, 0.1);
        }

        .carousel-nav i {
            font-size: 1.25rem;
        }

        .carousel-nav:hover {
            background: #00A3FF;
            color: white;
            border-color: #00A3FF;
            box-shadow: 0 0 30px 0 rgba(0, 163, 255, 0.3);
        }

        .carousel-nav:disabled {
            opacity: 0.4;
            cursor: not-allowed;
        }

        .carousel-nav:disabled:hover {
            background: white;
            color: inherit;
            border-color: #E4E6EF;
        }

        .carousel-nav-left {
            left: 0;
        }

        .carousel-nav-right {
            right: 0;
        }

        /* Dashboard Sections */
        .dashboard-section {
            display: none;
        }

        .dashboard-section.active {
            display: block;
            animation: fadeIn 0.3s ease-in;
        }

        @keyframes fadeIn {
            from { opacity: 0; transform: translateY(10px); }
            to { opacity: 1; transform: translateY(0); }
        }

        /* Chart Cards */
        .chart-card {
            border-radius: 0.75rem;
            border: 1px solid #E4E6EF;
            box-shadow: 0 0 20px 0 rgba(76, 87, 125, 0.02);
            transition: all 0.3s ease;
            height: 100%;
            background: white;
        }

        .chart-card:hover {
            box-shadow: 0 0 30px 0 rgba(76, 87, 125, 0.1);
            border-color: #00A3FF;
        }

        .chart-card-header {
            padding: 1.75rem 1.75rem 1rem 1.75rem;
            border-bottom: none;
        }

        .chart-card-title {
            font-size: 1.125rem;
            font-weight: 600;
            color: #181C32;
            margin: 0;
            display: flex;
            align-items: center;
        }

        .chart-card-body {
            padding: 1rem 1.75rem;
        }

        .chart-container {
            position: relative;
            height: 300px;
        }

        .chart-card-footer {
            padding: 1rem 1.75rem 1.75rem 1.75rem;
            border-top: 1px dashed #E4E6EF;
            margin-top: 1rem;
        }

        .chart-summary-text {
            font-size: 0.875rem;
            color: #7E8299;
            margin-bottom: 0.75rem;
            line-height: 1.5;
        }

        .chart-metrics {
            display: flex;
            gap: 2rem;
            flex-wrap: wrap;
        }

        .chart-metric {
            display: flex;
            align-items: center;
            gap: 0.5rem;
        }

        .chart-metric-icon {
            width: 10px;
            height: 10px;
            border-radius: 50%;
            flex-shrink: 0;
        }

        .chart-metric-icon.primary { background: #00A3FF; }
        .chart-metric-icon.success { background: #50CD89; }
        .chart-metric-icon.danger { background: #F1416C; }
        .chart-metric-icon.warning { background: #FFC700; }
        .chart-metric-icon.secondary { background: #A1A5B7; }
        .chart-metric-icon.info { background: #7239EA; }

        .chart-metric-label {
            font-size: 0.875rem;
            color: #7E8299;
            font-weight: 500;
        }

        .chart-metric-badge {
            font-size: 0.875rem;
            font-weight: 700;
            color: #181C32;
            margin-left: 0.25rem;
        }

        /* Responsive adjustments */
        @media (max-width: 1200px) {
            .navigation-carousel {
                padding: 0 2.75rem;
            }

            .carousel-nav {
                width: 42px;
                height: 42px;
            }

            .carousel-nav-left {
                left: 0;
            }

            .carousel-nav-right {
                right: 0;
            }

            .navigation-cards {
                gap: 1.25rem;
            }

            .nav-card {
                min-width: 180px;
                padding: 1.35rem 1.1rem;
            }

            .nav-card-icon {
                font-size: 2.25rem;
            }

            .nav-card-title {
                font-size: 0.85rem;
            }
        }

        @media (max-width: 992px) {
            .hero-kpi-card {
                min-height: 130px;
                padding: 1.75rem;
            }

            .hero-kpi-value {
                font-size: 2.25rem;
            }

            .hero-kpi-icon {
                font-size: 2.5rem;
            }

            .chart-container {
                height: 280px;
            }

            .enhanced-kpi-value {
                font-size: 1.75rem;
            }
        }

        @media (max-width: 768px) {
            .navigation-carousel {
                padding: 0 2.5rem;
                margin-bottom: 2rem;
            }

            .carousel-nav {
                width: 38px;
                height: 38px;
            }

            .carousel-nav i {
                font-size: 1.15rem;
            }

            .carousel-nav-left {
                left: 0;
            }

            .carousel-nav-right {
                right: 0;
            }

            .navigation-cards {
                gap: 1rem;
            }

            .nav-card {
                min-width: 150px;
                padding: 1.1rem 0.75rem;
            }

            .nav-card-icon {
                font-size: 1.85rem;
                margin-bottom: 0.5rem;
            }

            .nav-card-title {
                font-size: 0.8rem;
            }

            .hero-kpi-card {
                min-height: 120px;
                padding: 1.5rem;
            }

            .hero-kpi-value {
                font-size: 2rem;
            }

            .hero-kpi-label {
                font-size: 1rem;
            }

            .hero-kpi-icon {
                font-size: 2rem;
            }

            .hero-kpi-content {
                gap: 1rem;
            }

            .enhanced-kpi-value {
                font-size: 1.5rem;
            }

            .enhanced-kpi-icon {
                width: 45px;
                height: 45px;
                font-size: 1.25rem;
            }

            .chart-container {
                height: 250px;
            }

            .chart-card-title {
                font-size: 0.95rem;
            }

            .chart-metric-label,
            .chart-metric-badge {
                font-size: 0.8rem;
            }
        }

        @media (max-width: 576px) {
            .navigation-carousel {
                padding: 0 2rem;
                margin-bottom: 1.5rem;
            }

            .carousel-nav {
                width: 34px;
                height: 34px;
            }

            .carousel-nav i {
                font-size: 1rem;
            }

            .carousel-nav-left {
                left: 0;
            }

            .carousel-nav-right {
                right: 0;
            }

            .navigation-cards {
                gap: 0.875rem;
            }

            .nav-card {
                min-width: 130px;
                padding: 1rem 0.5rem;
            }

            .nav-card-icon {
                font-size: 1.5rem;
                margin-bottom: 0.35rem;
            }

            .nav-card-title {
                font-size: 0.75rem;
            }

            .hero-kpi-card {
                min-height: 100px;
                padding: 1.25rem;
                margin-bottom: 1rem !important;
            }

            .hero-kpi-value {
                font-size: 1.75rem;
            }

            .hero-kpi-label {
                font-size: 0.9rem;
            }

            .hero-kpi-icon {
                font-size: 1.75rem;
            }

            .hero-kpi-content {
                gap: 0.75rem;
                flex-direction: column;
                text-align: center;
            }

            .hero-kpi-icon {
                margin: 0 auto;
            }

            .enhanced-kpi-card {
                margin-bottom: 1rem !important;
            }

            .enhanced-kpi-value {
                font-size: 1.35rem;
            }

            .enhanced-kpi-label {
                font-size: 0.85rem;
            }

            .enhanced-kpi-icon {
                width: 40px;
                height: 40px;
                font-size: 1.1rem;
            }

            .chart-container {
                height: 220px;
            }

            .chart-card {
                margin-bottom: 1rem !important;
            }

            .chart-card-header {
                padding: 1rem;
            }

            .chart-card-body {
                padding: 0.75rem;
            }

            .chart-card-footer {
                padding: 0.75rem;
            }

            .chart-card-title {
                font-size: 0.9rem;
            }

            .chart-metrics {
                flex-direction: column;
                gap: 0.5rem;
            }

            .chart-metric {
                justify-content: space-between;
                width: 100%;
            }
        }

        @media (max-width: 375px) {
            .nav-card {
                min-width: 85px;
                padding: 0.625rem 0.25rem;
            }

            .nav-card-icon {
                font-size: 1.1rem;
            }

            .nav-card-title {
                font-size: 0.65rem;
            }

            .hero-kpi-value {
                font-size: 1.5rem;
            }

            .hero-kpi-label {
                font-size: 0.85rem;
            }

            .enhanced-kpi-value {
                font-size: 1.25rem;
            }

            .chart-container {
                height: 200px;
            }
        }
    </style>
{% endblock %}

{% block content %}
<<<<<<< HEAD
<main class="container-xxl">

  <!-- KPIs de Cobranza -->
  <div class="row g-5 g-xl-8">
    <!-- Cartera Total -->
    <div class="col-xl-3">
      <div class="card card-xl-stretch mb-xl-8">
        <div class="card-body">
          <span class="svg-icon svg-icon-primary svg-icon-3x ms-n1">
            <i class="bi bi-wallet2 fs-2x text-primary"></i>
          </span>
          <div class="text-gray-900 fw-bold fs-2 mb-2 mt-5">
            S/ {{ total_portfolio|floatformat:2|intcomma }}
          </div>
          <div class="fw-semibold text-gray-400">Cartera Total</div>
          <div class="text-muted mt-2">
            <small>{{ total_credits }} créditos activos</small>
          </div>
        </div>
      </div>
    </div>

    <!-- Cartera Vencida -->
    <div class="col-xl-3">
      <div class="card card-xl-stretch mb-xl-8">
        <div class="card-body">
          <span class="svg-icon svg-icon-danger svg-icon-3x ms-n1">
            <i class="bi bi-exclamation-triangle fs-2x text-danger"></i>
          </span>
          <div class="text-gray-900 fw-bold fs-2 mb-2 mt-5">
            S/ {{ overdue_amount|floatformat:2|intcomma }}
          </div>
          <div class="fw-semibold text-gray-400">Cartera Vencida</div>
          <div class="text-muted mt-2">
            <small>{{ overdue_count }} cuotas vencidas</small>
          </div>
        </div>
      </div>
    </div>

    <!-- Tasa de Morosidad -->
    <div class="col-xl-3">
      <div class="card card-xl-stretch mb-xl-8">
        <div class="card-body">
          <span class="svg-icon svg-icon-warning svg-icon-3x ms-n1">
            <i class="bi bi-pie-chart fs-2x text-warning"></i>
          </span>
          <div class="text-gray-900 fw-bold fs-2 mb-2 mt-5">
            {{ delinquency_rate }}%
          </div>
          <div class="fw-semibold text-gray-400">Tasa de Morosidad</div>
          <div class="progress h-6px mt-3">
            <div class="progress-bar {% if delinquency_rate < 10 %}bg-success{% elif delinquency_rate < 15 %}bg-warning{% else %}bg-danger{% endif %}"
                 style="width: {{ delinquency_rate }}%"></div>
          </div>
        </div>
      </div>
    </div>

    <!-- Recaudación del Mes -->
    <div class="col-xl-3">
      <div class="card card-xl-stretch mb-xl-8">
        <div class="card-body">
          <span class="svg-icon svg-icon-success svg-icon-3x ms-n1">
            <i class="bi bi-cash-coin fs-2x text-success"></i>
          </span>
          <div class="text-gray-900 fw-bold fs-2 mb-2 mt-5">
            S/ {{ collected_month|floatformat:2|intcomma }}
          </div>
          <div class="fw-semibold text-gray-400">Recaudado (Mes)</div>
          <div class="text-muted mt-2">
            <small>{{ payments_count_month }} pagos | {{ goal_percentage|floatformat:0 }}% de meta</small>
          </div>
        </div>
      </div>
    </div>
  </div>

  <!-- Gráficos -->
  <div class="row g-5 g-xl-8">
    <!-- Evolución de Recaudación -->
    <div class="col-xl-8">
      <div class="card card-xl-stretch mb-5 mb-xl-8">
        <div class="card-header border-0 pt-5">
          <h3 class="card-title align-items-start flex-column">
            <span class="card-label fw-bold fs-3 mb-1">Evolución de Recaudación</span>
            <span class="text-muted fw-semibold fs-7">Últimos 6 meses</span>
          </h3>
        </div>
        <div class="card-body">
          <canvas id="recaudacionChart" height="300"></canvas>
        </div>
      </div>
    </div>

    <!-- Distribución de Morosidad -->
    <div class="col-xl-4">
      <div class="card card-xl-stretch mb-5 mb-xl-8">
        <div class="card-header border-0 pt-5">
          <h3 class="card-title align-items-start flex-column">
            <span class="card-label fw-bold fs-3 mb-1">Morosidad por Días</span>
            <span class="text-muted fw-semibold fs-7">Distribución actual</span>
          </h3>
        </div>
        <div class="card-body d-flex justify-content-center">
          <div style="position: relative; height: 300px; width: 100%;">
            <canvas id="moraChart"></canvas>
          </div>
        </div>
      </div>
    </div>
  </div>

  <!-- Top Deudores -->
  <div class="row g-5 g-xl-8">
    <div class="col-xl-12">
      <div class="card card-xl-stretch mb-5 mb-xl-8">
        <div class="card-header border-0 pt-5">
          <h3 class="card-title align-items-start flex-column">
            <span class="card-label fw-bold fs-3 mb-1">Top 10 Deudores</span>
            <span class="text-muted mt-1 fw-semibold fs-7">Clientes con mayor morosidad</span>
          </h3>
        </div>
        <div class="card-body py-3">
          <div class="table-responsive">
            <table class="table table-row-dashed table-row-gray-300 align-middle gs-0 gy-4">
              <thead>
                <tr class="fw-bold text-muted">
                  <th class="min-w-50px">#</th>
                  <th class="min-w-150px">Cliente</th>
                  <th class="min-w-100px">Documento</th>
                  <th class="min-w-100px text-center">Cuotas</th>
                  <th class="min-w-120px text-end">Deuda Total</th>
                  <th class="min-w-100px text-center">Acciones</th>
                </tr>
              </thead>
              <tbody>
                {% for debtor in top_debtors %}
                <tr>
                  <td>
                    <span class="text-dark fw-bold fs-6">{{ forloop.counter }}</span>
                  </td>
                  <td>
                    <div class="d-flex align-items-center">
                      <div class="d-flex justify-content-start flex-column">
                        <span class="text-dark fw-bold fs-6">{{ debtor.partner.get_full_name }}</span>
                        <span class="text-muted fw-semibold text-muted d-block fs-7">
                          {{ debtor.partner.phone|default:"-" }}
                        </span>
                      </div>
                    </div>
                  </td>
                  <td>
                    <span class="text-muted fw-semibold d-block fs-7">
                      {{ debtor.partner.document_number }}
                    </span>
                  </td>
                  <td class="text-center">
                    <span class="badge badge-light-danger fs-7 fw-bold">{{ debtor.installments_count }}</span>
                  </td>
                  <td class="text-end">
                    <span class="text-danger fw-bold fs-5">S/ {{ debtor.debt|floatformat:2|intcomma }}</span>
                  </td>
                  <td class="text-center">
                    <a href="#" class="btn btn-icon btn-bg-light btn-active-color-primary btn-sm me-1">
                      <i class="bi bi-eye fs-4"></i>
                    </a>
                    <a href="#" class="btn btn-icon btn-bg-light btn-active-color-primary btn-sm">
                      <i class="bi bi-megaphone fs-4"></i>
                    </a>
                  </td>
                </tr>
                {% empty %}
                <tr>
                  <td colspan="6" class="text-center text-muted py-10">
                    No hay deudores morosos
                  </td>
                </tr>
                {% endfor %}
              </tbody>
            </table>
          </div>
        </div>
      </div>
    </div>
  </div>

  <!-- Campañas y Pagos -->
  <div class="row g-5 g-xl-8">
    <!-- Campañas Activas -->
    <div class="col-xl-6">
      <div class="card card-xl-stretch mb-5 mb-xl-8">
        <div class="card-header border-0 pt-5">
          <h3 class="card-title align-items-start flex-column">
            <span class="card-label fw-bold fs-3 mb-1">Campañas de Cobranza</span>
            <span class="text-muted mt-1 fw-semibold fs-7">Estado de campañas</span>
          </h3>
        </div>
        <div class="card-body pt-5">
          <div class="d-flex flex-stack mb-5">
            <div class="d-flex align-items-center me-2">
              <div class="symbol symbol-50px me-3">
                <div class="symbol-label bg-light-success">
                  <i class="bi bi-check-circle fs-2x text-success"></i>
                </div>
              </div>
              <div>
                <span class="text-gray-800 fw-bold fs-6 d-block">Campañas Activas</span>
                <span class="text-muted fw-semibold d-block fs-7">En ejecución</span>
              </div>
            </div>
            <div class="text-end">
              <span class="text-gray-800 fw-bold fs-2">{{ campaigns_stats.active }}</span>
            </div>
          </div>

          <div class="d-flex flex-stack mb-5">
            <div class="d-flex align-items-center me-2">
              <div class="symbol symbol-50px me-3">
                <div class="symbol-label bg-light-primary">
                  <i class="bi bi-send fs-2x text-primary"></i>
                </div>
              </div>
              <div>
                <span class="text-gray-800 fw-bold fs-6 d-block">Enviando</span>
                <span class="text-muted fw-semibold d-block fs-7">En proceso</span>
              </div>
            </div>
            <div class="text-end">
              <span class="text-gray-800 fw-bold fs-2">{{ campaigns_stats.sending }}</span>
            </div>
          </div>

          <div class="d-flex flex-stack">
            <div class="d-flex align-items-center me-2">
              <div class="symbol symbol-50px me-3">
                <div class="symbol-label bg-light-info">
                  <i class="bi bi-check-all fs-2x text-info"></i>
                </div>
              </div>
              <div>
                <span class="text-gray-800 fw-bold fs-6 d-block">Completadas</span>
                <span class="text-muted fw-semibold d-block fs-7">Este mes</span>
              </div>
            </div>
            <div class="text-end">
              <span class="text-gray-800 fw-bold fs-2">{{ campaigns_stats.completed }}</span>
            </div>
          </div>
        </div>
      </div>
    </div>

    <!-- Pagos Recientes -->
    <div class="col-xl-6">
      <div class="card card-xl-stretch mb-5 mb-xl-8">
        <div class="card-header border-0 pt-5">
          <h3 class="card-title align-items-start flex-column">
            <span class="card-label fw-bold fs-3 mb-1">Pagos Recientes</span>
            <span class="text-muted mt-1 fw-semibold fs-7">Últimas transacciones</span>
          </h3>
        </div>
        <div class="card-body pt-5">
          {% for payment in recent_payments|slice:":5" %}
          <div class="d-flex flex-stack {% if not forloop.last %}mb-5{% endif %}">
            <div class="d-flex align-items-center me-2">
              <div class="symbol symbol-40px me-3">
                <div class="symbol-label bg-light-success">
                  <i class="bi bi-check-circle fs-3 text-success"></i>
                </div>
              </div>
              <div>
                <span class="text-gray-800 fw-bold fs-6 d-block">{{ payment.partner.get_full_name|truncatechars:30 }}</span>
                <span class="text-muted fw-semibold d-block fs-7">{{ payment.payment_date|date:"d/m/Y H:i" }}</span>
              </div>
            </div>
            <div class="text-end">
              <span class="text-success fw-bold fs-4">S/ {{ payment.amount|floatformat:2|intcomma }}</span>
              <span class="text-muted fw-semibold d-block fs-7">{{ payment.payment_method }}</span>
            </div>
          </div>
          {% empty %}
          <div class="text-center text-muted py-10">
            No hay pagos recientes
          </div>
          {% endfor %}
        </div>
      </div>
    </div>
  </div>

  <!-- Portfolio por Producto -->
  <div class="row g-5 g-xl-8">
    <div class="col-xl-12">
      <div class="card card-xl-stretch mb-5 mb-xl-8">
        <div class="card-header border-0 pt-5">
          <h3 class="card-title align-items-start flex-column">
            <span class="card-label fw-bold fs-3 mb-1">Portfolio por Producto</span>
            <span class="text-muted mt-1 fw-semibold fs-7">Distribución de cartera activa</span>
          </h3>
        </div>
        <div class="card-body py-3">
          <div class="table-responsive">
            <table class="table table-row-dashed table-row-gray-300 align-middle gs-0 gy-4">
              <thead>
                <tr class="fw-bold text-muted">
                  <th class="min-w-200px">Producto</th>
                  <th class="min-w-100px text-center">Créditos</th>
                  <th class="min-w-150px text-end">Saldo Activo</th>
                  <th class="min-w-150px text-end">Total Desembolsado</th>
                  <th class="min-w-100px text-end">% del Total</th>
                </tr>
              </thead>
              <tbody>
                {% for product in portfolio_by_product %}
                <tr>
                  <td>
                    <div class="d-flex align-items-center">
                      <div class="symbol symbol-45px me-5">
                        <div class="symbol-label bg-light-primary">
                          <i class="bi bi-briefcase fs-2 text-primary"></i>
                        </div>
                      </div>
                      <div class="d-flex justify-content-start flex-column">
                        <span class="text-dark fw-bold fs-6">{{ product.product__name|default:"Sin producto" }}</span>
                      </div>
                    </div>
                  </td>
                  <td class="text-center">
                    <span class="badge badge-light-primary fs-7 fw-bold">{{ product.count }}</span>
                  </td>
                  <td class="text-end">
                    <span class="text-dark fw-bold fs-6">S/ {{ product.total_active|floatformat:2|intcomma }}</span>
                  </td>
                  <td class="text-end">
                    <span class="text-muted fw-semibold fs-7">S/ {{ product.total_disbursed|floatformat:2|intcomma }}</span>
                  </td>
                  <td class="text-end">
                    {% widthratio product.total_active total_portfolio 100 as percentage %}
                    <span class="text-muted fw-semibold fs-7">{{ percentage|floatformat:1 }}%</span>
                  </td>
                </tr>
                {% empty %}
                <tr>
                  <td colspan="5" class="text-center text-muted py-10">
                    No hay datos disponibles
                  </td>
                </tr>
                {% endfor %}
              </tbody>
            </table>
          </div>
        </div>
      </div>
    </div>
  </div>

</main>
{% endblock content %}

{% block extra_js %}
<script src="https://cdn.jsdelivr.net/npm/chart.js@4.4.0/dist/chart.umd.min.js"></script>
<script>
  // Datos del backend
  const recaudacionData = {{ recaudacion_evolution|safe }};
  const moraRanges = {{ mora_ranges|safe }};

  // Gráfico de Recaudación
  const recaudacionCtx = document.getElementById('recaudacionChart');
  if (recaudacionCtx) {
    new Chart(recaudacionCtx, {
      type: 'line',
      data: {
        labels: recaudacionData.map(d => d.month),
        datasets: [{
          label: 'Recaudación',
          data: recaudacionData.map(d => d.amount),
          borderColor: '#50CD89',
          backgroundColor: 'rgba(80, 205, 137, 0.1)',
          tension: 0.4,
          fill: true,
          borderWidth: 3
        }]
      },
      options: {
        responsive: true,
        maintainAspectRatio: false,
        plugins: {
          legend: { display: false }
        },
        scales: {
          y: {
            beginAtZero: true,
            ticks: {
              callback: function(value) {
                return 'S/ ' + (value / 1000).toFixed(0) + 'k';
              }
            }
          }
        }
      }
    });
  }

  // Gráfico de Morosidad
  const moraCtx = document.getElementById('moraChart');
  if (moraCtx) {
    new Chart(moraCtx, {
      type: 'doughnut',
      data: {
        labels: ['1-30 días', '31-60 días', '61-90 días', '+90 días'],
        datasets: [{
          data: [moraRanges['1-30'], moraRanges['31-60'], moraRanges['61-90'], moraRanges['90+']],
          backgroundColor: ['#FFC700', '#F1416C', '#7239EA', '#181C32'],
          borderWidth: 2,
          borderColor: '#fff'
        }]
      },
      options: {
        responsive: true,
        maintainAspectRatio: false,
        plugins: {
          legend: {
            position: 'bottom',
            labels: {
              padding: 15,
              font: {
                size: 12
              },
              usePointStyle: true
            }
          },
          tooltip: {
            callbacks: {
              label: function(context) {
                const label = context.label || '';
                const value = context.parsed || 0;
                const total = context.dataset.data.reduce((a, b) => a + b, 0);
                const percentage = total > 0 ? ((value / total) * 100).toFixed(1) : 0;
                return label + ': ' + value + ' cuotas (' + percentage + '%)';
              }
            }
          }
        }
      }
    });
  }
</script>
{% endblock extra_js %}
=======
<div class="container-xxl">
    <!-- Page Header -->
    <div class="d-flex justify-content-between align-items-center mb-5">
        <div>
            <p class="text-gray-600 fs-6 mb-0">{% trans "Overview of key financial and operational metrics." %}</p>
        </div>
        <div class="text-end">
            <small class="text-gray-500 fw-semibold">
                {% trans "Last updated" %}: {{ last_updated|date:"Y-m-d H:i" }}
            </small>
        </div>
    </div>

    <!-- Navigation Cards Carousel -->
    <div class="navigation-carousel">
        <button class="carousel-nav carousel-nav-left" id="carouselNavLeft">
            <i class="ki-duotone ki-left fs-3"></i>
        </button>
        <div class="navigation-cards-container">
            <div class="navigation-cards">
                <div class="nav-card active" data-section="overview">
                    <i class="ki-duotone ki-chart-line-up nav-card-icon text-primary">
                        <span class="path1"></span>
                        <span class="path2"></span>
                    </i>
                    <h5 class="nav-card-title">{% trans "Overview" %}</h5>
                    <p class="nav-card-count">{% trans "Key Metrics" %}</p>
                </div>
                <div class="nav-card" data-section="campaigns">
                    <i class="ki-duotone ki-message-notif nav-card-icon text-success">
                        <span class="path1"></span>
                        <span class="path2"></span>
                        <span class="path3"></span>
                    </i>
                    <h5 class="nav-card-title">{% trans "Campaigns" %}</h5>
                    <p class="nav-card-count" id="campaignsNavCount">{{ active_campaigns_count|default:"0" }} {% trans "Active" %}</p>
                </div>
                <div class="nav-card" data-section="payments">
                    <i class="ki-duotone ki-wallet nav-card-icon text-warning">
                        <span class="path1"></span>
                        <span class="path2"></span>
                        <span class="path3"></span>
                    </i>
                    <h5 class="nav-card-title">{% trans "Payments" %}</h5>
                    <p class="nav-card-count">{% trans "Transactions" %}</p>
                </div>
                <div class="nav-card" data-section="credits">
                    <i class="ki-duotone ki-dollar nav-card-icon text-info">
                        <span class="path1"></span>
                        <span class="path2"></span>
                        <span class="path3"></span>
                    </i>
                    <h5 class="nav-card-title">{% trans "Credits" %}</h5>
                    <p class="nav-card-count">{% trans "Portfolio" %}</p>
                </div>
                <div class="nav-card" data-section="partners">
                    <i class="ki-duotone ki-profile-user nav-card-icon text-secondary">
                        <span class="path1"></span>
                        <span class="path2"></span>
                        <span class="path3"></span>
                        <span class="path4"></span>
                    </i>
                    <h5 class="nav-card-title">{% trans "Partners" %}</h5>
                    <p class="nav-card-count">{% trans "Analysis" %}</p>
                </div>
                <div class="nav-card" data-section="support">
                    <i class="ki-duotone ki-support-24 nav-card-icon text-danger">
                        <span class="path1"></span>
                        <span class="path2"></span>
                    </i>
                    <h5 class="nav-card-title">{% trans "Support" %}</h5>
                    <p class="nav-card-count" id="supportNavCount">{{ open_tickets_count|default:"0" }} {% trans "Open" %}</p>
                </div>
            </div>
        </div>
        <button class="carousel-nav carousel-nav-right" id="carouselNavRight">
            <i class="ki-duotone ki-right fs-3"></i>
        </button>
    </div>

    <!-- SECTION: Overview (Main KPIs) -->
    <div id="overview" class="dashboard-section active">
        <!-- Hero KPI Cards Row -->
        <div class="row g-5 g-md-5 g-xl-8 mb-5 mb-xl-8">
            <div class="col-12 col-lg-6">
                <div class="hero-kpi-card gradient-success">
                    <div class="hero-kpi-content">
                        <div class="hero-kpi-icon">
                            <i class="ki-duotone ki-dollar">
                                <span class="path1"></span>
                                <span class="path2"></span>
                                <span class="path3"></span>
                            </i>
                        </div>
                        <div>
                            <div class="hero-kpi-value" id="totalCollectedAmountHeader">{{ total_collected|default:"-" }}</div>
                            <div class="hero-kpi-label">{% trans "Total Collected" %}</div>
                            <div class="hero-kpi-trend">{% trans "Last 3 months" %}</div>
                        </div>
                    </div>
                </div>
            </div>
            <div class="col-12 col-lg-6">
                <div class="hero-kpi-card gradient-primary">
                    <div class="hero-kpi-content">
                        <div class="hero-kpi-icon">
                            <i class="ki-duotone ki-chart-line-up">
                                <span class="path1"></span>
                                <span class="path2"></span>
                            </i>
                        </div>
                        <div>
                            <div class="hero-kpi-value" id="collectionRateHeader">{{ collection_rate|default:"-" }}</div>
                            <div class="hero-kpi-label">{% trans "Collection Rate" %}</div>
                            <div class="hero-kpi-trend">{% trans "Current period" %}</div>
                        </div>
                    </div>
                </div>
            </div>
        </div>

        <!-- Enhanced Secondary KPI Cards -->
        <div class="row g-5 g-md-5 g-xl-8">
            <div class="col-xl-3 col-md-6">
                <div class="enhanced-kpi-card">
                    <div class="enhanced-kpi-header">
                        <div class="enhanced-kpi-icon primary">
                            <i class="ki-duotone ki-message-notif">
                                <span class="path1"></span>
                                <span class="path2"></span>
                                <span class="path3"></span>
                            </i>
                        </div>
                        <div class="enhanced-kpi-badge primary">ACTIVE</div>
                    </div>
                    <div class="enhanced-kpi-body">
                        <div class="enhanced-kpi-value">{{ active_campaigns_count|default:"0" }}</div>
                        <div class="enhanced-kpi-label">{% trans "Active Campaigns" %}</div>
                        <div class="enhanced-kpi-subtitle">{% trans "Currently running" %}</div>
                    </div>
                    <div class="enhanced-kpi-footer">
                        <div class="enhanced-kpi-change positive">
                            <i class="ki-duotone ki-arrow-up fs-6"></i> {% trans "New this week" %}
                        </div>
                    </div>
                </div>
            </div>

            <div class="col-xl-3 col-md-6">
                <div class="enhanced-kpi-card">
                    <div class="enhanced-kpi-header">
                        <div class="enhanced-kpi-icon success">
                            <i class="ki-duotone ki-wallet">
                                <span class="path1"></span>
                                <span class="path2"></span>
                                <span class="path3"></span>
                            </i>
                        </div>
                        <div class="enhanced-kpi-badge success">COMPLETED</div>
                    </div>
                    <div class="enhanced-kpi-body">
                        <div class="enhanced-kpi-value">{{ completed_payments_count|default:"0" }}</div>
                        <div class="enhanced-kpi-label">{% trans "Completed Payments" %}</div>
                        <div class="enhanced-kpi-subtitle">{% trans "This month" %}</div>
                    </div>
                    <div class="enhanced-kpi-footer">
                        <div class="enhanced-kpi-change positive">
                            <i class="ki-duotone ki-arrow-up fs-6"></i> {% trans "vs last month" %}
                        </div>
                    </div>
                </div>
            </div>

            <div class="col-xl-3 col-md-6">
                <div class="enhanced-kpi-card">
                    <div class="enhanced-kpi-header">
                        <div class="enhanced-kpi-icon warning">
                            <i class="ki-duotone ki-dollar">
                                <span class="path1"></span>
                                <span class="path2"></span>
                                <span class="path3"></span>
                            </i>
                        </div>
                        <div class="enhanced-kpi-badge warning">ACTIVE</div>
                    </div>
                    <div class="enhanced-kpi-body">
                        <div class="enhanced-kpi-value">{{ active_credits_count|default:"0" }}</div>
                        <div class="enhanced-kpi-label">{% trans "Active Credits" %}</div>
                        <div class="enhanced-kpi-subtitle">{% trans "Current portfolio" %}</div>
                    </div>
                    <div class="enhanced-kpi-footer">
                        <div class="enhanced-kpi-change neutral">
                            <i class="ki-duotone ki-arrow-right fs-6"></i> {% trans "Within expected range" %}
                        </div>
                    </div>
                </div>
            </div>

            <div class="col-xl-3 col-md-6">
                <div class="enhanced-kpi-card">
                    <div class="enhanced-kpi-header">
                        <div class="enhanced-kpi-icon danger">
                            <i class="ki-duotone ki-support-24">
                                <span class="path1"></span>
                                <span class="path2"></span>
                            </i>
                        </div>
                        <div class="enhanced-kpi-badge danger">OPEN</div>
                    </div>
                    <div class="enhanced-kpi-body">
                        <div class="enhanced-kpi-value">{{ open_tickets_count|default:"0" }}</div>
                        <div class="enhanced-kpi-label">{% trans "Open Tickets" %}</div>
                        <div class="enhanced-kpi-subtitle">{% trans "Require attention" %}</div>
                    </div>
                    <div class="enhanced-kpi-footer">
                        <div class="enhanced-kpi-change negative">
                            <i class="ki-duotone ki-arrow-up fs-6"></i> {% trans "Since yesterday" %}
                        </div>
                    </div>
                </div>
            </div>
        </div>
    </div>

    <!-- SECTION: Campaigns -->
    <div id="campaigns" class="dashboard-section">
        <h2 class="fs-2x fw-bold text-gray-900 mb-5 mb-xl-8">
            <i class="ki-duotone ki-message-notif fs-1 text-success me-2">
                <span class="path1"></span>
                <span class="path2"></span>
                <span class="path3"></span>
            </i>
            {% trans "Campaign Report" %}
        </h2>

        <div class="row g-5 g-md-5 g-xl-8">
            <div class="col-12 col-lg-6">
                <div class="card chart-card">
                    <div class="chart-card-header">
                        <h5 class="chart-card-title">
                            <i class="ki-duotone ki-chart-simple fs-3 text-primary me-2">
                                <span class="path1"></span>
                                <span class="path2"></span>
                                <span class="path3"></span>
                                <span class="path4"></span>
                            </i>
                            {% trans "Campaigns by Status" %}
                        </h5>
                    </div>
                    <div class="chart-card-body">
                        <div class="chart-container">
                            <canvas id="campaignsByStatusChart"></canvas>
                        </div>
                    </div>
                    <div class="chart-card-footer">
                        <p class="chart-summary-text">{% trans "Distribution of campaigns by current status" %}</p>
                        <div class="chart-metrics">
                            <div class="chart-metric">
                                <i class="chart-metric-icon primary"></i>
                                <span class="chart-metric-label">{% trans "Active" %}</span>
                                <span class="chart-metric-badge">{{ active_campaigns_count|default:"0" }}</span>
                            </div>
                            <div class="chart-metric">
                                <i class="chart-metric-icon success"></i>
                                <span class="chart-metric-label">{% trans "Completed" %}</span>
                                <span class="chart-metric-badge">{{ completed_campaigns_count|default:"0" }}</span>
                            </div>
                        </div>
                    </div>
                </div>
            </div>

            <div class="col-12 col-lg-6">
                <div class="card chart-card">
                    <div class="chart-card-header">
                        <h5 class="chart-card-title">
                            <i class="ki-duotone ki-graph-up fs-3 text-success me-2">
                                <span class="path1"></span>
                                <span class="path2"></span>
                                <span class="path3"></span>
                                <span class="path4"></span>
                                <span class="path5"></span>
                                <span class="path6"></span>
                            </i>
                            {% trans "Campaigns by Channel" %}
                        </h5>
                    </div>
                    <div class="chart-card-body">
                        <div class="chart-container">
                            <canvas id="campaignsByChannelChart"></canvas>
                        </div>
                    </div>
                    <div class="chart-card-footer">
                        <p class="chart-summary-text">{% trans "Communication channels used in campaigns" %}</p>
                    </div>
                </div>
            </div>
        </div>
    </div>

    <!-- SECTION: Payments -->
    <div id="payments" class="dashboard-section">
        <h2 class="fs-2x fw-bold text-gray-900 mb-5 mb-xl-8">
            <i class="ki-duotone ki-wallet fs-1 text-warning me-2">
                <span class="path1"></span>
                <span class="path2"></span>
                <span class="path3"></span>
            </i>
            {% trans "Payment Report" %}
        </h2>

        <div class="row g-5 g-md-5 g-xl-8">
            <div class="col-12 col-lg-6">
                <div class="card chart-card">
                    <div class="chart-card-header">
                        <h5 class="chart-card-title">
                            <i class="ki-duotone ki-chart-simple fs-3 text-primary me-2">
                                <span class="path1"></span>
                                <span class="path2"></span>
                                <span class="path3"></span>
                                <span class="path4"></span>
                            </i>
                            {% trans "Payments by Method" %}
                        </h5>
                    </div>
                    <div class="chart-card-body">
                        <div class="chart-container">
                            <canvas id="paymentsByMethodChart"></canvas>
                        </div>
                    </div>
                    <div class="chart-card-footer">
                        <p class="chart-summary-text">{% trans "Distribution of payment methods used" %}</p>
                    </div>
                </div>
            </div>

            <div class="col-12 col-lg-6">
                <div class="card chart-card">
                    <div class="chart-card-header">
                        <h5 class="chart-card-title">
                            <i class="ki-duotone ki-graph-up fs-3 text-success me-2">
                                <span class="path1"></span>
                                <span class="path2"></span>
                                <span class="path3"></span>
                                <span class="path4"></span>
                                <span class="path5"></span>
                                <span class="path6"></span>
                            </i>
                            {% trans "Payment Trend (7 Days)" %}
                        </h5>
                    </div>
                    <div class="chart-card-body">
                        <div class="chart-container">
                            <canvas id="paymentsTimelineChart"></canvas>
                        </div>
                    </div>
                    <div class="chart-card-footer">
                        <p class="chart-summary-text">{% trans "Daily payment activity for the last week" %}</p>
                    </div>
                </div>
            </div>
        </div>
    </div>

    <!-- SECTION: Credits -->
    <div id="credits" class="dashboard-section">
        <h2 class="fs-2x fw-bold text-gray-900 mb-5 mb-xl-8">
            <i class="ki-duotone ki-dollar fs-1 text-info me-2">
                <span class="path1"></span>
                <span class="path2"></span>
                <span class="path3"></span>
            </i>
            {% trans "Credit Portfolio" %}
        </h2>

        <div class="row g-5 g-md-5 g-xl-8">
            <div class="col-12 col-lg-6">
                <div class="card chart-card">
                    <div class="chart-card-header">
                        <h5 class="chart-card-title">
                            <i class="ki-duotone ki-chart-simple fs-3 text-primary me-2">
                                <span class="path1"></span>
                                <span class="path2"></span>
                                <span class="path3"></span>
                                <span class="path4"></span>
                            </i>
                            {% trans "Credits by Status" %}
                        </h5>
                    </div>
                    <div class="chart-card-body">
                        <div class="chart-container">
                            <canvas id="creditsByStatusChart"></canvas>
                        </div>
                    </div>
                    <div class="chart-card-footer">
                        <p class="chart-summary-text">{% trans "Distribution of credits by current status" %}</p>
                    </div>
                </div>
            </div>

            <div class="col-12 col-lg-6">
                <div class="card chart-card">
                    <div class="chart-card-header">
                        <h5 class="chart-card-title">
                            <i class="ki-duotone ki-graph-up fs-3 text-success me-2">
                                <span class="path1"></span>
                                <span class="path2"></span>
                                <span class="path3"></span>
                                <span class="path4"></span>
                                <span class="path5"></span>
                                <span class="path6"></span>
                            </i>
                            {% trans "Outstanding Amount Trend" %}
                        </h5>
                    </div>
                    <div class="chart-card-body">
                        <div class="chart-container">
                            <canvas id="creditsOutstandingTrendChart"></canvas>
                        </div>
                    </div>
                    <div class="chart-card-footer">
                        <p class="chart-summary-text">{% trans "Outstanding balance evolution over time" %}</p>
                    </div>
                </div>
            </div>
        </div>
    </div>

    <!-- SECTION: Partners -->
    <div id="partners" class="dashboard-section">
        <h2 class="fs-2x fw-bold text-gray-900 mb-5 mb-xl-8">
            <i class="ki-duotone ki-profile-user fs-1 text-secondary me-2">
                <span class="path1"></span>
                <span class="path2"></span>
                <span class="path3"></span>
                <span class="path4"></span>
            </i>
            {% trans "Partner Analysis" %}
        </h2>

        <div class="row g-5 g-md-5 g-xl-8">
            <div class="col-12 col-lg-6">
                <div class="card chart-card">
                    <div class="chart-card-header">
                        <h5 class="chart-card-title">
                            <i class="ki-duotone ki-chart-simple fs-3 text-primary me-2">
                                <span class="path1"></span>
                                <span class="path2"></span>
                                <span class="path3"></span>
                                <span class="path4"></span>
                            </i>
                            {% trans "Partners by Type" %}
                        </h5>
                    </div>
                    <div class="chart-card-body">
                        <div class="chart-container">
                            <canvas id="partnersByTypeChart"></canvas>
                        </div>
                    </div>
                    <div class="chart-card-footer">
                        <p class="chart-summary-text">{% trans "Distribution of partners by type" %}</p>
                    </div>
                </div>
            </div>

            <div class="col-12 col-lg-6">
                <div class="card chart-card">
                    <div class="chart-card-header">
                        <h5 class="chart-card-title">
                            <i class="ki-duotone ki-graph-up fs-3 text-success me-2">
                                <span class="path1"></span>
                                <span class="path2"></span>
                                <span class="path3"></span>
                                <span class="path4"></span>
                                <span class="path5"></span>
                                <span class="path6"></span>
                            </i>
                            {% trans "Partner Activity" %}
                        </h5>
                    </div>
                    <div class="chart-card-body">
                        <div class="chart-container">
                            <canvas id="partnersActivityChart"></canvas>
                        </div>
                    </div>
                    <div class="chart-card-footer">
                        <p class="chart-summary-text">{% trans "Partner engagement and activity levels" %}</p>
                    </div>
                </div>
            </div>
        </div>
    </div>

    <!-- SECTION: Support -->
    <div id="support" class="dashboard-section">
        <h2 class="fs-2x fw-bold text-gray-900 mb-5 mb-xl-8">
            <i class="ki-duotone ki-support-24 fs-1 text-danger me-2">
                <span class="path1"></span>
                <span class="path2"></span>
            </i>
            {% trans "Support Tickets" %}
        </h2>

        <div class="row g-5 g-md-5 g-xl-8">
            <div class="col-12 col-lg-6">
                <div class="card chart-card">
                    <div class="chart-card-header">
                        <h5 class="chart-card-title">
                            <i class="ki-duotone ki-chart-simple fs-3 text-primary me-2">
                                <span class="path1"></span>
                                <span class="path2"></span>
                                <span class="path3"></span>
                                <span class="path4"></span>
                            </i>
                            {% trans "Tickets by Status" %}
                        </h5>
                    </div>
                    <div class="chart-card-body">
                        <div class="chart-container">
                            <canvas id="ticketsByStatusChart"></canvas>
                        </div>
                    </div>
                    <div class="chart-card-footer">
                        <p class="chart-summary-text">{% trans "Distribution of support tickets by status" %}</p>
                    </div>
                </div>
            </div>

            <div class="col-12 col-lg-6">
                <div class="card chart-card">
                    <div class="chart-card-header">
                        <h5 class="chart-card-title">
                            <i class="ki-duotone ki-graph-up fs-3 text-success me-2">
                                <span class="path1"></span>
                                <span class="path2"></span>
                                <span class="path3"></span>
                                <span class="path4"></span>
                                <span class="path5"></span>
                                <span class="path6"></span>
                            </i>
                            {% trans "Ticket Trend (7 Days)" %}
                        </h5>
                    </div>
                    <div class="chart-card-body">
                        <div class="chart-container">
                            <canvas id="ticketsTimelineChart"></canvas>
                        </div>
                    </div>
                    <div class="chart-card-footer">
                        <p class="chart-summary-text">{% trans "Daily ticket creation for the last week" %}</p>
                    </div>
                </div>
            </div>
        </div>
    </div>
</div>
{% endblock content %}

{% block extra_js %}
<!-- Chart.js CDN -->
<script src="https://cdn.jsdelivr.net/npm/chart.js@4.4.0/dist/chart.umd.min.js"></script>

<script>
document.addEventListener('DOMContentLoaded', function () {
    console.log('Dashboard loaded, checking Chart.js...');
    console.log('Chart.js available:', typeof Chart !== 'undefined');

    // ---- Data passed from Django Context ----
    try {
        // Parse JSON data from Django
        const campaignsByStatusLabels = JSON.parse('{{ campaigns_by_status_labels|escapejs }}') || [];
        const campaignsByStatusData = JSON.parse('{{ campaigns_by_status_data|escapejs }}') || [];
        const campaignsByChannelLabels = JSON.parse('{{ campaigns_by_channel_labels|escapejs }}') || [];
        const campaignsByChannelData = JSON.parse('{{ campaigns_by_channel_data|escapejs }}') || [];

        const paymentsByMethodLabels = JSON.parse('{{ payments_by_method_labels|escapejs }}') || [];
        const paymentsByMethodData = JSON.parse('{{ payments_by_method_data|escapejs }}') || [];
        const paymentsTimelineLabels = JSON.parse('{{ payments_timeline_labels|escapejs }}') || [];
        const paymentsTimelineData = JSON.parse('{{ payments_timeline_data|escapejs }}') || [];

        const creditsByStatusLabels = JSON.parse('{{ credits_by_status_labels|escapejs }}') || [];
        const creditsByStatusData = JSON.parse('{{ credits_by_status_data|escapejs }}') || [];
        const creditsOutstandingTrendLabels = JSON.parse('{{ credits_outstanding_trend_labels|escapejs }}') || [];
        const creditsOutstandingTrendData = JSON.parse('{{ credits_outstanding_trend_data|escapejs }}') || [];

        const partnersByTypeLabels = JSON.parse('{{ partners_by_type_labels|escapejs }}') || [];
        const partnersByTypeData = JSON.parse('{{ partners_by_type_data|escapejs }}') || [];
        const partnersActivityLabels = JSON.parse('{{ partners_activity_labels|escapejs }}') || [];
        const partnersActivityData = JSON.parse('{{ partners_activity_data|escapejs }}') || [];

        const ticketsByStatusLabels = JSON.parse('{{ tickets_by_status_labels|escapejs }}') || [];
        const ticketsByStatusData = JSON.parse('{{ tickets_by_status_data|escapejs }}') || [];
        const ticketsTimelineLabels = JSON.parse('{{ tickets_timeline_labels|escapejs }}') || [];
        const ticketsTimelineData = JSON.parse('{{ tickets_timeline_data|escapejs }}') || [];

        console.log('Data loaded successfully');
        console.log('Campaigns by status - Labels:', campaignsByStatusLabels, 'Data:', campaignsByStatusData);
        console.log('Payments timeline - Labels:', paymentsTimelineLabels, 'Data:', paymentsTimelineData);

        // Check if we have any data
        const hasData = campaignsByStatusLabels.length > 0 ||
                       paymentsTimelineLabels.length > 0 ||
                       ticketsByStatusLabels.length > 0;
        console.log('Has any data:', hasData);

        if (!hasData) {
            console.warn('No data found in database. Charts will show sample data for testing.');
        }

        // ---- Chart.js Global Config ----
        if (typeof Chart === 'undefined') {
            console.error('Chart.js is not loaded!');
            return;
        }

        Chart.defaults.font.family = 'Inter';
        Chart.defaults.plugins.legend.position = 'bottom';
        const chartColors = ['#00A3FF', '#50CD89', '#FFC700', '#F1416C', '#7239EA', '#A1A5B7'];

        // ---- Helper Functions ----
        function createPieChart(ctx, labels, data, placeholderTitle = 'Sin datos') {
            if (!ctx) {
                console.warn('Canvas context not found for pie chart');
                return null;
            }

            // Use sample data if no real data
            if (!labels || labels.length === 0) {
                console.log('No data for pie chart, using placeholder');
                labels = [placeholderTitle];
                data = [1];
            }

            console.log('Creating pie chart with labels:', labels, 'data:', data);
            return new Chart(ctx, {
                type: 'doughnut',
                data: {
                    labels: labels,
                    datasets: [{
                        data: data,
                        backgroundColor: labels.length === 1 ? ['#E4E6EF'] : chartColors,
                        borderWidth: 0
                    }]
                },
                options: {
                    responsive: true,
                    maintainAspectRatio: false,
                    plugins: {
                        legend: {
                            position: 'bottom',
                            labels: {
                                padding: 15,
                                font: {
                                    size: 12
                                }
                            }
                        }
                    }
                }
            });
        }

        function createLineChart(ctx, labels, data, labelText) {
            if (!ctx) {
                console.warn('Canvas context not found for line chart');
                return null;
            }

            // Use sample data if no real data
            if (!labels || labels.length === 0) {
                console.log('No data for line chart, using placeholder');
                labels = ['Sin datos'];
                data = [0];
            }

            console.log('Creating line chart with labels:', labels, 'data:', data);
            return new Chart(ctx, {
                type: 'line',
                data: {
                    labels: labels,
                    datasets: [{
                        label: labelText,
                        data: data,
                        borderColor: '#00A3FF',
                        backgroundColor: 'rgba(0, 163, 255, 0.1)',
                        fill: true,
                        tension: 0.4
                    }]
                },
                options: {
                    responsive: true,
                    maintainAspectRatio: false,
                    scales: {
                        y: {
                            beginAtZero: true
                        }
                    }
                }
            });
        }

        function createBarChart(ctx, labels, datasets) {
            if (!ctx) {
                console.warn('Canvas context not found for bar chart');
                return null;
            }

            // Use sample data if no real data
            if (!labels || labels.length === 0) {
                console.log('No data for bar chart, using placeholder');
                labels = ['Sin datos'];
                datasets = datasets.map(ds => ({
                    ...ds,
                    data: [0]
                }));
            }

            console.log('Creating bar chart with labels:', labels);
            return new Chart(ctx, {
                type: 'bar',
                data: {
                    labels: labels,
                    datasets: datasets
                },
                options: {
                    responsive: true,
                    maintainAspectRatio: false,
                    scales: {
                        y: {
                            beginAtZero: true
                        }
                    },
                    plugins: {
                        legend: {
                            position: 'top'
                        }
                    }
                }
            });
        }

        // Carousel Navigation Functions
        function initializeCarousel() {
            const carousel = document.querySelector('.navigation-cards');
            const container = document.querySelector('.navigation-cards-container');
            const leftBtn = document.getElementById('carouselNavLeft');
            const rightBtn = document.getElementById('carouselNavRight');

            if (!carousel || !container || !leftBtn || !rightBtn) {
                console.warn('Carousel elements not found');
                return;
            }

            let currentScroll = 0;

            function getScrollStep() {
                // Get actual card width and gap dynamically
                const card = carousel.querySelector('.nav-card');
                if (!card) return 240; // fallback

                const cardStyle = window.getComputedStyle(card);
                const cardWidth = card.offsetWidth;
                const carouselStyle = window.getComputedStyle(carousel);
                const gap = parseFloat(carouselStyle.gap) || 24;

                return cardWidth + gap;
            }

            function updateButtonStates() {
                const containerWidth = container.offsetWidth;
                const carouselWidth = carousel.scrollWidth;
                const maxScroll = carouselWidth - containerWidth;

                leftBtn.disabled = currentScroll <= 0;
                rightBtn.disabled = currentScroll >= maxScroll;

                // Add visual feedback
                if (leftBtn.disabled) {
                    leftBtn.style.opacity = '0.4';
                } else {
                    leftBtn.style.opacity = '1';
                }

                if (rightBtn.disabled) {
                    rightBtn.style.opacity = '0.4';
                } else {
                    rightBtn.style.opacity = '1';
                }
            }

            function scrollCarousel(direction) {
                const containerWidth = container.offsetWidth;
                const carouselWidth = carousel.scrollWidth;
                const maxScroll = carouselWidth - containerWidth;
                const scrollStep = getScrollStep();

                if (direction === 'left') {
                    currentScroll = Math.max(0, currentScroll - scrollStep);
                } else if (direction === 'right') {
                    currentScroll = Math.min(maxScroll, currentScroll + scrollStep);
                }

                carousel.style.transform = `translateX(-${currentScroll}px)`;
                updateButtonStates();
            }

            leftBtn.addEventListener('click', () => {
                console.log('Left button clicked');
                scrollCarousel('left');
            });

            rightBtn.addEventListener('click', () => {
                console.log('Right button clicked');
                scrollCarousel('right');
            });

            // Initial update
            setTimeout(() => {
                updateButtonStates();
                console.log('Carousel initialized');
            }, 100);

            // Handle window resize
            window.addEventListener('resize', () => {
                currentScroll = 0;
                carousel.style.transform = 'translateX(0px)';
                setTimeout(updateButtonStates, 100);
            });
        }

        // Navigation Functions
        window.showSection = function(sectionId) {
            document.querySelectorAll('.dashboard-section').forEach(section => {
                section.classList.remove('active');
            });

            document.querySelectorAll('.nav-card').forEach(card => {
                card.classList.remove('active');
            });

            const targetSection = document.getElementById(sectionId);
            if (targetSection) {
                targetSection.classList.add('active');
            }

            const navCard = document.querySelector(`[data-section="${sectionId}"]`);
            if (navCard) {
                navCard.classList.add('active');
            }

            if (targetSection) {
                targetSection.scrollIntoView({ behavior: 'smooth', block: 'start' });
            }
        }

        // Initialize Navigation
        function initializeNavigation() {
            document.querySelectorAll('.nav-card').forEach(card => {
                const section = card.getAttribute('data-section');
                card.addEventListener('click', function() {
                    showSection(section);
                });
            });

            showSection('overview');
        }

        // ---- Chart Initialization ----
        function initializeDashboard() {
            if (typeof Chart === 'undefined') {
                console.error('Chart.js not loaded, retrying...');
                setTimeout(initializeDashboard, 100);
                return;
            }

            console.log('=== Initializing Dashboard ===');
            initializeCarousel();
            initializeNavigation();

            console.log('Creating charts...');
            let chartsCreated = 0;

            // Campaigns
            console.log('-- Campaigns Section --');
            if (createPieChart(document.getElementById('campaignsByStatusChart')?.getContext('2d'), campaignsByStatusLabels, campaignsByStatusData, 'Campañas por Estado')) chartsCreated++;
            if (createPieChart(document.getElementById('campaignsByChannelChart')?.getContext('2d'), campaignsByChannelLabels, campaignsByChannelData, 'Campañas por Canal')) chartsCreated++;

            // Payments
            console.log('-- Payments Section --');
            if (createPieChart(document.getElementById('paymentsByMethodChart')?.getContext('2d'), paymentsByMethodLabels, paymentsByMethodData, 'Pagos por Método')) chartsCreated++;
            if (createLineChart(document.getElementById('paymentsTimelineChart')?.getContext('2d'), paymentsTimelineLabels, paymentsTimelineData, '{% trans "Payments" %}')) chartsCreated++;

            // Credits
            console.log('-- Credits Section --');
            if (createPieChart(document.getElementById('creditsByStatusChart')?.getContext('2d'), creditsByStatusLabels, creditsByStatusData, 'Créditos por Estado')) chartsCreated++;
            if (createLineChart(document.getElementById('creditsOutstandingTrendChart')?.getContext('2d'), creditsOutstandingTrendLabels, creditsOutstandingTrendData, '{% trans "Outstanding Amount" %}')) chartsCreated++;

            // Partners
            console.log('-- Partners Section --');
            if (createPieChart(document.getElementById('partnersByTypeChart')?.getContext('2d'), partnersByTypeLabels, partnersByTypeData, 'Socios por Estado')) chartsCreated++;
            if (createBarChart(document.getElementById('partnersActivityChart')?.getContext('2d'), partnersActivityLabels, [
                { label: '{% trans "Active Partners" %}', data: partnersActivityData, backgroundColor: '#00A3FF', borderRadius: 4 }
            ])) chartsCreated++;

            // Support
            console.log('-- Support Section --');
            if (createPieChart(document.getElementById('ticketsByStatusChart')?.getContext('2d'), ticketsByStatusLabels, ticketsByStatusData, 'Tickets por Estado')) chartsCreated++;
            if (createLineChart(document.getElementById('ticketsTimelineChart')?.getContext('2d'), ticketsTimelineLabels, ticketsTimelineData, '{% trans "Tickets" %}')) chartsCreated++;

            console.log(`=== Dashboard initialization complete! ${chartsCreated} charts created ===`);
        }

        initializeDashboard();

    } catch (error) {
        console.error('=== CRITICAL ERROR initializing dashboard ===');
        console.error('Error details:', error);
        console.error('Stack trace:', error.stack);
    }
});
</script>
{% endblock %}
>>>>>>> 2ce9d624
<|MERGE_RESOLUTION|>--- conflicted
+++ resolved
@@ -739,457 +739,6 @@
 {% endblock %}
 
 {% block content %}
-<<<<<<< HEAD
-<main class="container-xxl">
-
-  <!-- KPIs de Cobranza -->
-  <div class="row g-5 g-xl-8">
-    <!-- Cartera Total -->
-    <div class="col-xl-3">
-      <div class="card card-xl-stretch mb-xl-8">
-        <div class="card-body">
-          <span class="svg-icon svg-icon-primary svg-icon-3x ms-n1">
-            <i class="bi bi-wallet2 fs-2x text-primary"></i>
-          </span>
-          <div class="text-gray-900 fw-bold fs-2 mb-2 mt-5">
-            S/ {{ total_portfolio|floatformat:2|intcomma }}
-          </div>
-          <div class="fw-semibold text-gray-400">Cartera Total</div>
-          <div class="text-muted mt-2">
-            <small>{{ total_credits }} créditos activos</small>
-          </div>
-        </div>
-      </div>
-    </div>
-
-    <!-- Cartera Vencida -->
-    <div class="col-xl-3">
-      <div class="card card-xl-stretch mb-xl-8">
-        <div class="card-body">
-          <span class="svg-icon svg-icon-danger svg-icon-3x ms-n1">
-            <i class="bi bi-exclamation-triangle fs-2x text-danger"></i>
-          </span>
-          <div class="text-gray-900 fw-bold fs-2 mb-2 mt-5">
-            S/ {{ overdue_amount|floatformat:2|intcomma }}
-          </div>
-          <div class="fw-semibold text-gray-400">Cartera Vencida</div>
-          <div class="text-muted mt-2">
-            <small>{{ overdue_count }} cuotas vencidas</small>
-          </div>
-        </div>
-      </div>
-    </div>
-
-    <!-- Tasa de Morosidad -->
-    <div class="col-xl-3">
-      <div class="card card-xl-stretch mb-xl-8">
-        <div class="card-body">
-          <span class="svg-icon svg-icon-warning svg-icon-3x ms-n1">
-            <i class="bi bi-pie-chart fs-2x text-warning"></i>
-          </span>
-          <div class="text-gray-900 fw-bold fs-2 mb-2 mt-5">
-            {{ delinquency_rate }}%
-          </div>
-          <div class="fw-semibold text-gray-400">Tasa de Morosidad</div>
-          <div class="progress h-6px mt-3">
-            <div class="progress-bar {% if delinquency_rate < 10 %}bg-success{% elif delinquency_rate < 15 %}bg-warning{% else %}bg-danger{% endif %}"
-                 style="width: {{ delinquency_rate }}%"></div>
-          </div>
-        </div>
-      </div>
-    </div>
-
-    <!-- Recaudación del Mes -->
-    <div class="col-xl-3">
-      <div class="card card-xl-stretch mb-xl-8">
-        <div class="card-body">
-          <span class="svg-icon svg-icon-success svg-icon-3x ms-n1">
-            <i class="bi bi-cash-coin fs-2x text-success"></i>
-          </span>
-          <div class="text-gray-900 fw-bold fs-2 mb-2 mt-5">
-            S/ {{ collected_month|floatformat:2|intcomma }}
-          </div>
-          <div class="fw-semibold text-gray-400">Recaudado (Mes)</div>
-          <div class="text-muted mt-2">
-            <small>{{ payments_count_month }} pagos | {{ goal_percentage|floatformat:0 }}% de meta</small>
-          </div>
-        </div>
-      </div>
-    </div>
-  </div>
-
-  <!-- Gráficos -->
-  <div class="row g-5 g-xl-8">
-    <!-- Evolución de Recaudación -->
-    <div class="col-xl-8">
-      <div class="card card-xl-stretch mb-5 mb-xl-8">
-        <div class="card-header border-0 pt-5">
-          <h3 class="card-title align-items-start flex-column">
-            <span class="card-label fw-bold fs-3 mb-1">Evolución de Recaudación</span>
-            <span class="text-muted fw-semibold fs-7">Últimos 6 meses</span>
-          </h3>
-        </div>
-        <div class="card-body">
-          <canvas id="recaudacionChart" height="300"></canvas>
-        </div>
-      </div>
-    </div>
-
-    <!-- Distribución de Morosidad -->
-    <div class="col-xl-4">
-      <div class="card card-xl-stretch mb-5 mb-xl-8">
-        <div class="card-header border-0 pt-5">
-          <h3 class="card-title align-items-start flex-column">
-            <span class="card-label fw-bold fs-3 mb-1">Morosidad por Días</span>
-            <span class="text-muted fw-semibold fs-7">Distribución actual</span>
-          </h3>
-        </div>
-        <div class="card-body d-flex justify-content-center">
-          <div style="position: relative; height: 300px; width: 100%;">
-            <canvas id="moraChart"></canvas>
-          </div>
-        </div>
-      </div>
-    </div>
-  </div>
-
-  <!-- Top Deudores -->
-  <div class="row g-5 g-xl-8">
-    <div class="col-xl-12">
-      <div class="card card-xl-stretch mb-5 mb-xl-8">
-        <div class="card-header border-0 pt-5">
-          <h3 class="card-title align-items-start flex-column">
-            <span class="card-label fw-bold fs-3 mb-1">Top 10 Deudores</span>
-            <span class="text-muted mt-1 fw-semibold fs-7">Clientes con mayor morosidad</span>
-          </h3>
-        </div>
-        <div class="card-body py-3">
-          <div class="table-responsive">
-            <table class="table table-row-dashed table-row-gray-300 align-middle gs-0 gy-4">
-              <thead>
-                <tr class="fw-bold text-muted">
-                  <th class="min-w-50px">#</th>
-                  <th class="min-w-150px">Cliente</th>
-                  <th class="min-w-100px">Documento</th>
-                  <th class="min-w-100px text-center">Cuotas</th>
-                  <th class="min-w-120px text-end">Deuda Total</th>
-                  <th class="min-w-100px text-center">Acciones</th>
-                </tr>
-              </thead>
-              <tbody>
-                {% for debtor in top_debtors %}
-                <tr>
-                  <td>
-                    <span class="text-dark fw-bold fs-6">{{ forloop.counter }}</span>
-                  </td>
-                  <td>
-                    <div class="d-flex align-items-center">
-                      <div class="d-flex justify-content-start flex-column">
-                        <span class="text-dark fw-bold fs-6">{{ debtor.partner.get_full_name }}</span>
-                        <span class="text-muted fw-semibold text-muted d-block fs-7">
-                          {{ debtor.partner.phone|default:"-" }}
-                        </span>
-                      </div>
-                    </div>
-                  </td>
-                  <td>
-                    <span class="text-muted fw-semibold d-block fs-7">
-                      {{ debtor.partner.document_number }}
-                    </span>
-                  </td>
-                  <td class="text-center">
-                    <span class="badge badge-light-danger fs-7 fw-bold">{{ debtor.installments_count }}</span>
-                  </td>
-                  <td class="text-end">
-                    <span class="text-danger fw-bold fs-5">S/ {{ debtor.debt|floatformat:2|intcomma }}</span>
-                  </td>
-                  <td class="text-center">
-                    <a href="#" class="btn btn-icon btn-bg-light btn-active-color-primary btn-sm me-1">
-                      <i class="bi bi-eye fs-4"></i>
-                    </a>
-                    <a href="#" class="btn btn-icon btn-bg-light btn-active-color-primary btn-sm">
-                      <i class="bi bi-megaphone fs-4"></i>
-                    </a>
-                  </td>
-                </tr>
-                {% empty %}
-                <tr>
-                  <td colspan="6" class="text-center text-muted py-10">
-                    No hay deudores morosos
-                  </td>
-                </tr>
-                {% endfor %}
-              </tbody>
-            </table>
-          </div>
-        </div>
-      </div>
-    </div>
-  </div>
-
-  <!-- Campañas y Pagos -->
-  <div class="row g-5 g-xl-8">
-    <!-- Campañas Activas -->
-    <div class="col-xl-6">
-      <div class="card card-xl-stretch mb-5 mb-xl-8">
-        <div class="card-header border-0 pt-5">
-          <h3 class="card-title align-items-start flex-column">
-            <span class="card-label fw-bold fs-3 mb-1">Campañas de Cobranza</span>
-            <span class="text-muted mt-1 fw-semibold fs-7">Estado de campañas</span>
-          </h3>
-        </div>
-        <div class="card-body pt-5">
-          <div class="d-flex flex-stack mb-5">
-            <div class="d-flex align-items-center me-2">
-              <div class="symbol symbol-50px me-3">
-                <div class="symbol-label bg-light-success">
-                  <i class="bi bi-check-circle fs-2x text-success"></i>
-                </div>
-              </div>
-              <div>
-                <span class="text-gray-800 fw-bold fs-6 d-block">Campañas Activas</span>
-                <span class="text-muted fw-semibold d-block fs-7">En ejecución</span>
-              </div>
-            </div>
-            <div class="text-end">
-              <span class="text-gray-800 fw-bold fs-2">{{ campaigns_stats.active }}</span>
-            </div>
-          </div>
-
-          <div class="d-flex flex-stack mb-5">
-            <div class="d-flex align-items-center me-2">
-              <div class="symbol symbol-50px me-3">
-                <div class="symbol-label bg-light-primary">
-                  <i class="bi bi-send fs-2x text-primary"></i>
-                </div>
-              </div>
-              <div>
-                <span class="text-gray-800 fw-bold fs-6 d-block">Enviando</span>
-                <span class="text-muted fw-semibold d-block fs-7">En proceso</span>
-              </div>
-            </div>
-            <div class="text-end">
-              <span class="text-gray-800 fw-bold fs-2">{{ campaigns_stats.sending }}</span>
-            </div>
-          </div>
-
-          <div class="d-flex flex-stack">
-            <div class="d-flex align-items-center me-2">
-              <div class="symbol symbol-50px me-3">
-                <div class="symbol-label bg-light-info">
-                  <i class="bi bi-check-all fs-2x text-info"></i>
-                </div>
-              </div>
-              <div>
-                <span class="text-gray-800 fw-bold fs-6 d-block">Completadas</span>
-                <span class="text-muted fw-semibold d-block fs-7">Este mes</span>
-              </div>
-            </div>
-            <div class="text-end">
-              <span class="text-gray-800 fw-bold fs-2">{{ campaigns_stats.completed }}</span>
-            </div>
-          </div>
-        </div>
-      </div>
-    </div>
-
-    <!-- Pagos Recientes -->
-    <div class="col-xl-6">
-      <div class="card card-xl-stretch mb-5 mb-xl-8">
-        <div class="card-header border-0 pt-5">
-          <h3 class="card-title align-items-start flex-column">
-            <span class="card-label fw-bold fs-3 mb-1">Pagos Recientes</span>
-            <span class="text-muted mt-1 fw-semibold fs-7">Últimas transacciones</span>
-          </h3>
-        </div>
-        <div class="card-body pt-5">
-          {% for payment in recent_payments|slice:":5" %}
-          <div class="d-flex flex-stack {% if not forloop.last %}mb-5{% endif %}">
-            <div class="d-flex align-items-center me-2">
-              <div class="symbol symbol-40px me-3">
-                <div class="symbol-label bg-light-success">
-                  <i class="bi bi-check-circle fs-3 text-success"></i>
-                </div>
-              </div>
-              <div>
-                <span class="text-gray-800 fw-bold fs-6 d-block">{{ payment.partner.get_full_name|truncatechars:30 }}</span>
-                <span class="text-muted fw-semibold d-block fs-7">{{ payment.payment_date|date:"d/m/Y H:i" }}</span>
-              </div>
-            </div>
-            <div class="text-end">
-              <span class="text-success fw-bold fs-4">S/ {{ payment.amount|floatformat:2|intcomma }}</span>
-              <span class="text-muted fw-semibold d-block fs-7">{{ payment.payment_method }}</span>
-            </div>
-          </div>
-          {% empty %}
-          <div class="text-center text-muted py-10">
-            No hay pagos recientes
-          </div>
-          {% endfor %}
-        </div>
-      </div>
-    </div>
-  </div>
-
-  <!-- Portfolio por Producto -->
-  <div class="row g-5 g-xl-8">
-    <div class="col-xl-12">
-      <div class="card card-xl-stretch mb-5 mb-xl-8">
-        <div class="card-header border-0 pt-5">
-          <h3 class="card-title align-items-start flex-column">
-            <span class="card-label fw-bold fs-3 mb-1">Portfolio por Producto</span>
-            <span class="text-muted mt-1 fw-semibold fs-7">Distribución de cartera activa</span>
-          </h3>
-        </div>
-        <div class="card-body py-3">
-          <div class="table-responsive">
-            <table class="table table-row-dashed table-row-gray-300 align-middle gs-0 gy-4">
-              <thead>
-                <tr class="fw-bold text-muted">
-                  <th class="min-w-200px">Producto</th>
-                  <th class="min-w-100px text-center">Créditos</th>
-                  <th class="min-w-150px text-end">Saldo Activo</th>
-                  <th class="min-w-150px text-end">Total Desembolsado</th>
-                  <th class="min-w-100px text-end">% del Total</th>
-                </tr>
-              </thead>
-              <tbody>
-                {% for product in portfolio_by_product %}
-                <tr>
-                  <td>
-                    <div class="d-flex align-items-center">
-                      <div class="symbol symbol-45px me-5">
-                        <div class="symbol-label bg-light-primary">
-                          <i class="bi bi-briefcase fs-2 text-primary"></i>
-                        </div>
-                      </div>
-                      <div class="d-flex justify-content-start flex-column">
-                        <span class="text-dark fw-bold fs-6">{{ product.product__name|default:"Sin producto" }}</span>
-                      </div>
-                    </div>
-                  </td>
-                  <td class="text-center">
-                    <span class="badge badge-light-primary fs-7 fw-bold">{{ product.count }}</span>
-                  </td>
-                  <td class="text-end">
-                    <span class="text-dark fw-bold fs-6">S/ {{ product.total_active|floatformat:2|intcomma }}</span>
-                  </td>
-                  <td class="text-end">
-                    <span class="text-muted fw-semibold fs-7">S/ {{ product.total_disbursed|floatformat:2|intcomma }}</span>
-                  </td>
-                  <td class="text-end">
-                    {% widthratio product.total_active total_portfolio 100 as percentage %}
-                    <span class="text-muted fw-semibold fs-7">{{ percentage|floatformat:1 }}%</span>
-                  </td>
-                </tr>
-                {% empty %}
-                <tr>
-                  <td colspan="5" class="text-center text-muted py-10">
-                    No hay datos disponibles
-                  </td>
-                </tr>
-                {% endfor %}
-              </tbody>
-            </table>
-          </div>
-        </div>
-      </div>
-    </div>
-  </div>
-
-</main>
-{% endblock content %}
-
-{% block extra_js %}
-<script src="https://cdn.jsdelivr.net/npm/chart.js@4.4.0/dist/chart.umd.min.js"></script>
-<script>
-  // Datos del backend
-  const recaudacionData = {{ recaudacion_evolution|safe }};
-  const moraRanges = {{ mora_ranges|safe }};
-
-  // Gráfico de Recaudación
-  const recaudacionCtx = document.getElementById('recaudacionChart');
-  if (recaudacionCtx) {
-    new Chart(recaudacionCtx, {
-      type: 'line',
-      data: {
-        labels: recaudacionData.map(d => d.month),
-        datasets: [{
-          label: 'Recaudación',
-          data: recaudacionData.map(d => d.amount),
-          borderColor: '#50CD89',
-          backgroundColor: 'rgba(80, 205, 137, 0.1)',
-          tension: 0.4,
-          fill: true,
-          borderWidth: 3
-        }]
-      },
-      options: {
-        responsive: true,
-        maintainAspectRatio: false,
-        plugins: {
-          legend: { display: false }
-        },
-        scales: {
-          y: {
-            beginAtZero: true,
-            ticks: {
-              callback: function(value) {
-                return 'S/ ' + (value / 1000).toFixed(0) + 'k';
-              }
-            }
-          }
-        }
-      }
-    });
-  }
-
-  // Gráfico de Morosidad
-  const moraCtx = document.getElementById('moraChart');
-  if (moraCtx) {
-    new Chart(moraCtx, {
-      type: 'doughnut',
-      data: {
-        labels: ['1-30 días', '31-60 días', '61-90 días', '+90 días'],
-        datasets: [{
-          data: [moraRanges['1-30'], moraRanges['31-60'], moraRanges['61-90'], moraRanges['90+']],
-          backgroundColor: ['#FFC700', '#F1416C', '#7239EA', '#181C32'],
-          borderWidth: 2,
-          borderColor: '#fff'
-        }]
-      },
-      options: {
-        responsive: true,
-        maintainAspectRatio: false,
-        plugins: {
-          legend: {
-            position: 'bottom',
-            labels: {
-              padding: 15,
-              font: {
-                size: 12
-              },
-              usePointStyle: true
-            }
-          },
-          tooltip: {
-            callbacks: {
-              label: function(context) {
-                const label = context.label || '';
-                const value = context.parsed || 0;
-                const total = context.dataset.data.reduce((a, b) => a + b, 0);
-                const percentage = total > 0 ? ((value / total) * 100).toFixed(1) : 0;
-                return label + ': ' + value + ' cuotas (' + percentage + '%)';
-              }
-            }
-          }
-        }
-      }
-    });
-  }
-</script>
-{% endblock extra_js %}
-=======
 <div class="container-xxl">
     <!-- Page Header -->
     <div class="d-flex justify-content-between align-items-center mb-5">
@@ -2111,5 +1660,4 @@
     }
 });
 </script>
-{% endblock %}
->>>>>>> 2ce9d624
+{% endblock %}